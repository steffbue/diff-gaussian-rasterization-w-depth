/*
 * Copyright (C) 2023, Inria
 * GRAPHDECO research group, https://team.inria.fr/graphdeco
 * All rights reserved.
 *
 * This software is free for non-commercial, research and evaluation use 
 * under the terms of the LICENSE.md file.
 *
 * For inquiries contact  george.drettakis@inria.fr
 */

#include "rasterizer_impl.h"
#include <iostream>
#include <fstream>
#include <algorithm>
#include <numeric>
#include <cuda.h>
#include "cuda_runtime.h"
#include "device_launch_parameters.h"
#include <cub/cub.cuh>
#include <cub/device/device_radix_sort.cuh>
#define GLM_FORCE_CUDA
#include <glm/glm.hpp>

#include <cooperative_groups.h>
#include <cooperative_groups/reduce.h>
namespace cg = cooperative_groups;

#include "auxiliary.h"
#include "forward.h"
#include "backward.h"

void checkValidCUDAPointer(void *ptr) 
{
	cudaPointerAttributes attr;
	cudaError_t err = cudaPointerGetAttributes(&attr, ptr);
	if (err != cudaSuccess) {
		printf("Invalid or unrecognized CUDA pointer: %s\n", cudaGetErrorString(err));
	} else {
		// attr.type tells you if it's device, host, or managed memory
		printf("Pointer type: %d\n", attr.type);
	}
}

#define CUDA_CHECK(ans) { gpuAssert((ans), __FILE__, __LINE__); }
inline void gpuAssert(cudaError_t code, const char *file, int line)
{
    if (code != cudaSuccess) 
    {
        fprintf(stderr,"CUDA Error: %s %s %d\n", cudaGetErrorString(code), file, line);
        exit(code);
    }
}

void computeSumCUDA(uint32_t P, 
	const uint32_t* __restrict__ counts, 
	uint32_t* __restrict__ sum)
{
	void* d_temp_storage = nullptr;
	size_t temp_storage_bytes = 0;

	// Get the size of the temporary storage needed for the scan
	cub::DeviceReduce::Sum(
		d_temp_storage, temp_storage_bytes,
		counts, sum, P
	);

	if (temp_storage_bytes > 0)
	{
		CUDA_CHECK(cudaMalloc(&d_temp_storage, temp_storage_bytes));
	}

	// Perform the reduction
	cub::DeviceReduce::Sum(
		d_temp_storage, temp_storage_bytes,
		counts, sum, P
	);

	// Free the temporary storage
	if (d_temp_storage != nullptr)
	{
		CUDA_CHECK(cudaFree(d_temp_storage));
	}
}

void computePrefixSumCUDA(
	uint32_t* __restrict__ counts,
	uint32_t* __restrict__ offsets,
	uint32_t P)
{
	void* d_temp_storage = nullptr;
	size_t temp_storage_bytes = 0;

	// Get the size of the temporary storage needed for the scan
	cub::DeviceScan::ExclusiveSum(
		d_temp_storage, temp_storage_bytes,
		counts, offsets, P
	);

	if (temp_storage_bytes > 0)
	{
		CUDA_CHECK(cudaMalloc(&d_temp_storage, temp_storage_bytes));
	}

	// Perform the prefix sum
	cub::DeviceScan::ExclusiveSum(
		d_temp_storage, temp_storage_bytes,
		counts, offsets, P
	);

	// Free the temporary storage
	if (d_temp_storage != nullptr)
	{
		CUDA_CHECK(cudaFree(d_temp_storage));
	}
}

__global__ void computeVisibilityMask(
	int P,
	const uint32_t* __restrict__ counts,
	uint32_t* __restrict__ mask)
{
	auto idx = cg::this_grid().thread_rank();
	if (idx >= P)
		return;

	// If count is greater than 0, mark as true
	mask[idx] = (counts[idx] > 0);
}


// Helper function to find the next-highest bit of the MSB
// on the CPU.
uint32_t getHigherMsb(uint32_t n)
{
	uint32_t msb = sizeof(n) * 4;
	uint32_t step = msb;
	while (step > 1)
	{
		step /= 2;
		if (n >> msb)
			msb += step;
		else
			msb -= step;
	}
	if (n >> msb)
		msb++;
	return msb;
}

// Populate transmittance cache
__global__ void fillTransmittanceCache(
	int P,
	const uint32_t* __restrict__ cache_offsets,
	const uint2* __restrict__ bbx_min,
	const uint2* __restrict__ bbx_max,
	uint2* __restrict__ out_bbx_min,
	uint2* __restrict__ out_bbx_max,
	uint32_t* __restrict__ out_cache_offsets)
{

	auto idx = cg::this_grid().thread_rank();
	if (idx >= P)
		return;

	out_bbx_min[idx] = bbx_min[idx];
	out_bbx_max[idx] = bbx_max[idx];
	out_cache_offsets[idx] = cache_offsets[idx]; 
}

// Wrapper method to call auxiliary coarse frustum containment test.
// Mark all Gaussians that pass it.
__global__ void checkFrustum(int P,
	const float* orig_points,
	const float* viewmatrix,
	const float* projmatrix,
	bool* present)
{
	auto idx = cg::this_grid().thread_rank();
	if (idx >= P)
		return;

	float3 p_view;
	present[idx] = in_frustum(idx, orig_points, viewmatrix, projmatrix, false, p_view);
}

// Generates one key/value pair for all Gaussian / tile overlaps. 
// Run once per Gaussian (1:N mapping).
__global__ void duplicateWithKeys(
	int P,
	const float2* points_xy,
	const float* depths,
	const uint32_t* offsets,
	uint64_t* gaussian_keys_unsorted,
	uint32_t* gaussian_values_unsorted,
	int* radii,
	dim3 grid)
{
	auto idx = cg::this_grid().thread_rank();
	if (idx >= P)
		return;

	// Generate no key/value pair for invisible Gaussians
	if (radii[idx] > 0)
	{
		// Find this Gaussian's offset in buffer for writing keys/values.
		uint32_t off = (idx == 0) ? 0 : offsets[idx - 1];
		uint2 rect_min, rect_max;

		getRect(points_xy[idx], radii[idx], rect_min, rect_max, grid);

		// For each tile that the bounding rect overlaps, emit a 
		// key/value pair. The key is |  tile ID  |      depth      |,
		// and the value is the ID of the Gaussian. Sorting the values 
		// with this key yields Gaussian IDs in a list, such that they
		// are first sorted by tile and then by depth. 
		for (int y = rect_min.y; y < rect_max.y; y++)
		{
			for (int x = rect_min.x; x < rect_max.x; x++)
			{
				uint64_t key = y * grid.x + x;
				key <<= 32;
				key |= *((uint32_t*)&depths[idx]);
				gaussian_keys_unsorted[off] = key;
				gaussian_values_unsorted[off] = idx;
				off++;
			}
		}
	}
}

// Check keys to see if it is at the start/end of one tile's range in 
// the full sorted list. If yes, write start/end of this tile. 
// Run once per instanced (duplicated) Gaussian ID.
__global__ void identifyTileRanges(int L, uint64_t* point_list_keys, uint2* ranges)
{
	auto idx = cg::this_grid().thread_rank();
	if (idx >= L)
		return;

	// Read tile ID from key. Update start/end of tile range if at limit.
	uint64_t key = point_list_keys[idx];
	uint32_t currtile = key >> 32;
	if (idx == 0)
		ranges[currtile].x = 0;
	else
	{
		uint32_t prevtile = point_list_keys[idx - 1] >> 32;
		if (currtile != prevtile)
		{
			ranges[prevtile].y = idx;
			ranges[currtile].x = idx;
		}
	}
	if (idx == L - 1)
		ranges[currtile].y = L;
}

// Convert conic matrix vector into flat matrix vector
__global__ void convertConicToFlatMatrix(
	const float4* conic_opacity,
	float* flat_conic,
	int P)
{
	auto idx = cg::this_grid().thread_rank();
	if (idx >= P)
		return;

	float a = conic_opacity[idx].x;
	float b = conic_opacity[idx].y;
	float c = conic_opacity[idx].z;

	// Store the conic matrix in a flat format (2x2)
	flat_conic[idx * 4 + 0] = a;
	flat_conic[idx * 4 + 1] = b;
	flat_conic[idx * 4 + 2] = b;
	flat_conic[idx * 4 + 3] = c;
}

// Mark Gaussians as visible/invisible, based on view frustum testing
void CudaRasterizer::Rasterizer::markVisible(
	int P,
	float* means3D,
	float* viewmatrix,
	float* projmatrix,
	bool* present)
{
	checkFrustum << <(P + 255) / 256, 256 >> > (
		P,
		means3D,
		viewmatrix, projmatrix,
		present);
}

CudaRasterizer::GeometryState CudaRasterizer::GeometryState::fromChunk(char*& chunk, size_t P)
{
	GeometryState geom;
	obtain(chunk, geom.depths, P, 128);
	obtain(chunk, geom.clamped, P * 3, 128);
	obtain(chunk, geom.internal_radii, P, 128);
	obtain(chunk, geom.means2D, P, 128);
	obtain(chunk, geom.cov3D, P * 6, 128);
	obtain(chunk, geom.conic_opacity, P, 128);
	obtain(chunk, geom.rgb, P * 3, 128);
	obtain(chunk, geom.tiles_touched, P, 128);
	cub::DeviceScan::InclusiveSum(nullptr, geom.scan_size, geom.tiles_touched, geom.tiles_touched, P);
	obtain(chunk, geom.scanning_space, geom.scan_size, 128);
	obtain(chunk, geom.point_offsets, P, 128);
	obtain(chunk, geom.bbx_min, P, 128);
	obtain(chunk, geom.bbx_max, P, 128);

	return geom;
}

CudaRasterizer::FlowState CudaRasterizer::FlowState::fromChunk(char*& chunk, size_t P)
{
	FlowState flow;
	obtain(chunk, flow.prev_means2D, P, 128);
	obtain(chunk, flow.prev_cov2D_opacity, P, 128);
<<<<<<< HEAD
	obtain(chunk, flow.sqrt_conic, P, 128);
	obtain(chunk, flow.prev_sqrt_cov2D, P, 128);
=======
	obtain(chunk, flow.sqrt_conic, P * 3, 128);
	obtain(chunk, flow.prev_sqrt_cov2D, P * 3, 128);
>>>>>>> 7932273f
	return flow;
}

CudaRasterizer::ImageState CudaRasterizer::ImageState::fromChunk(char*& chunk, size_t N)
{
	ImageState img;
	obtain(chunk, img.accum_alpha, N, 128);
	obtain(chunk, img.n_contrib, N, 128);
	obtain(chunk, img.ranges, N, 128);
	return img;
}

CudaRasterizer::BinningState CudaRasterizer::BinningState::fromChunk(char*& chunk, size_t P)
{
	BinningState binning;
	obtain(chunk, binning.point_list, P, 128);
	obtain(chunk, binning.point_list_unsorted, P, 128);
	obtain(chunk, binning.point_list_keys, P, 128);
	obtain(chunk, binning.point_list_keys_unsorted, P, 128);
	cub::DeviceRadixSort::SortPairs(
		nullptr, binning.sorting_size,
		binning.point_list_keys_unsorted, binning.point_list_keys,
		binning.point_list_unsorted, binning.point_list, P);
	obtain(chunk, binning.list_sorting_space, binning.sorting_size, 128);
	return binning;
}

CudaRasterizer::GaussianHeaderState CudaRasterizer::GaussianHeaderState::fromChunk(char*& chunk, size_t P)
{
	GaussianHeaderState header;
	obtain(chunk, header.bbx_min, P, 128);
	obtain(chunk, header.bbx_max, P, 128);
	obtain(chunk, header.cache_offset, P, 128);
	return header;
}

CudaRasterizer::CacheState CudaRasterizer::CacheState::fromChunk(char*& chunk, size_t N)
{
	CacheState cache;
	obtain(chunk, cache.t_value, N, 128);
	obtain(chunk, cache.g_value, N, 128);
	return cache;
}

// Forward rendering procedure for differentiable rasterization
// of Gaussians.
int CudaRasterizer::Rasterizer::forward(
	std::function<char* (size_t)> geometryBuffer,
	std::function<char* (size_t)> binningBuffer,
	std::function<char* (size_t)> imageBuffer,
	const int P, int D, int M,
	const float* background,
	const int width, int height,
	const float* means3D,
	const float* shs,
	const float* colors_precomp,
	const float* opacities,
	const float* scales,
	const float scale_modifier,
	const float* rotations,
	const float* cov3D_precomp,
	const float* viewmatrix,
	const float* projmatrix,
	const float* cam_pos,
	const float tan_fovx, float tan_fovy,
	const bool prefiltered,
	float* out_color,
	float* out_depth,
	int* radii)
{
	const float focal_y = height / (2.0f * tan_fovy);
	const float focal_x = width / (2.0f * tan_fovx);

	size_t chunk_size = required<GeometryState>(P);
	char* chunkptr = geometryBuffer(chunk_size);
	GeometryState geomState = GeometryState::fromChunk(chunkptr, P);

	if (radii == nullptr)
	{
		radii = geomState.internal_radii;
	}

	dim3 tile_grid((width + BLOCK_X - 1) / BLOCK_X, (height + BLOCK_Y - 1) / BLOCK_Y, 1);
	dim3 block(BLOCK_X, BLOCK_Y, 1);

	// Dynamically resize image-based auxiliary buffers during training
	int img_chunk_size = required<ImageState>(width * height);
	char* img_chunkptr = imageBuffer(img_chunk_size);
	ImageState imgState = ImageState::fromChunk(img_chunkptr, width * height);

	if (NUM_CHANNELS != 3 && colors_precomp == nullptr)
	{
		throw std::runtime_error("For non-RGB, provide precomputed Gaussian colors!");
	}

	// Run preprocessing per-Gaussian (transformation, bounding, conversion of SHs to RGB)
	FORWARD::preprocess(
		P, D, M,
		means3D,
		(glm::vec3*)scales,
		scale_modifier,
		(glm::vec4*)rotations,
		opacities,
		shs,
		geomState.clamped,
		cov3D_precomp,
		colors_precomp,
		viewmatrix, projmatrix,
		(glm::vec3*)cam_pos,
		width, height,
		focal_x, focal_y,
		tan_fovx, tan_fovy,
		radii,
		geomState.means2D,
		geomState.depths,
		geomState.cov3D,
		geomState.rgb,
		geomState.conic_opacity,
		geomState.bbx_min,
		geomState.bbx_max,
		tile_grid,
		geomState.tiles_touched,
		prefiltered
	);

	// Compute prefix sum over full list of touched tile counts by Gaussians
	// E.g., [2, 3, 0, 2, 1] -> [2, 5, 5, 7, 8]
	cub::DeviceScan::InclusiveSum(geomState.scanning_space, geomState.scan_size,
		geomState.tiles_touched, geomState.point_offsets, P);

	// Retrieve total number of Gaussian instances to launch and resize aux buffers
	int num_rendered;
	CUDA_CHECK(cudaMemcpy(&num_rendered, geomState.point_offsets + P - 1, sizeof(int), cudaMemcpyDeviceToHost));

	int binning_chunk_size = required<BinningState>(num_rendered);
	char* binning_chunkptr = binningBuffer(binning_chunk_size);
	BinningState binningState = BinningState::fromChunk(binning_chunkptr, num_rendered);

	// For each instance to be rendered, produce adequate [ tile | depth ] key 
	// and corresponding dublicated Gaussian indices to be sorted
	duplicateWithKeys << <(P + 255) / 256, 256 >> > (
		P,
		geomState.means2D,
		geomState.depths,
		geomState.point_offsets,
		binningState.point_list_keys_unsorted,
		binningState.point_list_unsorted,
		radii,
		tile_grid
		);

	int bit = getHigherMsb(tile_grid.x * tile_grid.y);

	// Sort complete list of (duplicated) Gaussian indices by keys
	cub::DeviceRadixSort::SortPairs(
		binningState.list_sorting_space,
		binningState.sorting_size,
		binningState.point_list_keys_unsorted, binningState.point_list_keys,
		binningState.point_list_unsorted, binningState.point_list,
		num_rendered, 0, 32 + bit);

	CUDA_CHECK(cudaMemset(imgState.ranges, 0, tile_grid.x * tile_grid.y * sizeof(uint2)));

	// Identify start and end of per-tile workloads in sorted list
	if (num_rendered > 0)
		identifyTileRanges << <(num_rendered + 255) / 256, 256 >> > (
			num_rendered,
			binningState.point_list_keys,
			imgState.ranges
			);

	// Let each tile blend its range of Gaussians independently in parallel
	const float* feature_ptr = colors_precomp != nullptr ? colors_precomp : geomState.rgb;
	FORWARD::render(
		tile_grid, block,
		imgState.ranges,
		binningState.point_list,
		width, height,
		geomState.means2D,
		feature_ptr,
		geomState.conic_opacity,
		imgState.accum_alpha,
		imgState.n_contrib,
		background,
		out_color,
		geomState.depths,
		out_depth);

	return num_rendered;
}

void CudaRasterizer::allocateCache(
	int P, dim3 tile_grid, dim3 block,
	const ImageState& imgState,
	const BinningState& binningState,
	const GeometryState& geomState,
	std::function<char* (size_t)> gaussianHeaderBuffer,
	std::function<char* (size_t)> cacheBuffer,
	const int width, const int height,
	const float* feature_ptr,
	const float* bg_color,
	const float* depth,
	GaussianHeaderState& out_gaussianHeaderState,
	CacheState& out_cacheState	
)
{
	// Allocate temporary variables for computing the buffer sizes dynamically
	uint32_t* cache_counts_per_gaussian; // Number of T, G values per Gaussian
	uint32_t* cache_offsets; // Offsets computed from cache counts

	CUDA_CHECK(cudaMalloc((void**)&cache_counts_per_gaussian, P * sizeof(uint32_t)));
	CUDA_CHECK(cudaMalloc((void**)&cache_offsets, P * sizeof(uint32_t)));


	FORWARD::FLOW::computeCacheLayout(
		P,
		geomState.bbx_min,
		geomState.bbx_max,
		cache_counts_per_gaussian
	);

	uint32_t total_cache_count = 0;
	// Compute the total number of cache entries needed
	computeSumCUDA(P, cache_counts_per_gaussian, &total_cache_count);

	// Compute prefix sum over gaussians
	computePrefixSumCUDA(cache_counts_per_gaussian, cache_offsets, P);

	// Allocate data structure
	size_t gaussian_header_chunk_size = required<GaussianHeaderState>(P);
	char* gaussian_header_chunkptr = gaussianHeaderBuffer(gaussian_header_chunk_size);
	out_gaussianHeaderState = GaussianHeaderState::fromChunk(gaussian_header_chunkptr, P);

	size_t cache_chunk_size = required<CacheState>(total_cache_count);
	char* cache_chunkptr = cacheBuffer(cache_chunk_size);
	out_cacheState = CacheState::fromChunk(cache_chunkptr, total_cache_count);

	cudaStream_t stream;
	CUDA_CHECK(cudaStreamCreate(&stream));

	CUDA_CHECK(cudaMemcpyAsync(
		out_gaussianHeaderState.bbx_min, geomState.bbx_min,
		P * sizeof(uint2), cudaMemcpyDeviceToDevice, stream));
	CUDA_CHECK(cudaMemcpyAsync(
		out_gaussianHeaderState.bbx_max, geomState.bbx_max,
		P * sizeof(uint2), cudaMemcpyDeviceToDevice, stream));
	CUDA_CHECK(cudaMemcpyAsync(
		out_gaussianHeaderState.cache_offset, cache_offsets,
		P * sizeof(uint32_t), cudaMemcpyDeviceToDevice, stream));
	CUDA_CHECK(cudaMemsetAsync(out_cacheState.t_value, 0, total_cache_count * sizeof(float), stream));
	CUDA_CHECK(cudaMemsetAsync(out_cacheState.g_value, 0, total_cache_count * sizeof(float), stream));

	CUDA_CHECK(cudaStreamSynchronize(stream));
	CUDA_CHECK(cudaStreamDestroy(stream));

	// Free temporary variables
	CUDA_CHECK(cudaFree(cache_counts_per_gaussian));
	CUDA_CHECK(cudaFree(cache_offsets));
}

// Create a cache of transmittance and Gaussian function values per pixel.
void CudaRasterizer::Rasterizer::createCache(
	std::function<char* (size_t)> geometryBuffer,
	std::function<char* (size_t)> binningBuffer,
	std::function<char* (size_t)> imageBuffer,
	std::function<char* (size_t)> gaussianHeaderBuffer,
	std::function<char* (size_t)> cacheBuffer,
	const int P, int D, int M,
	const float* background,
	const int width, int height,
	const float* means3D,
	const float* shs,
	const float* colors_precomp,
	const float* opacities,
	const float* scales,
	const float scale_modifier,
	const float* rotations,
	const float* cov3D_precomp,
	const float* viewmatrix,
	const float* projmatrix,
	const float* cam_pos,
	const float tan_fovx, float tan_fovy,
	const bool prefiltered,
	int* radii)
{
	const float focal_y = height / (2.0f * tan_fovy);
	const float focal_x = width / (2.0f * tan_fovx);

	size_t chunk_size = required<GeometryState>(P);
	char* chunkptr = geometryBuffer(chunk_size);
	GeometryState geomState = GeometryState::fromChunk(chunkptr, P);

	if (radii == nullptr)
	{
		radii = geomState.internal_radii;
	}

	dim3 tile_grid((width + BLOCK_X - 1) / BLOCK_X, (height + BLOCK_Y - 1) / BLOCK_Y, 1);
	dim3 block(BLOCK_X, BLOCK_Y, 1);

	// Dynamically resize image-based auxiliary buffers during training
	int img_chunk_size = required<ImageState>(width * height);
	char* img_chunkptr = imageBuffer(img_chunk_size);
	ImageState imgState = ImageState::fromChunk(img_chunkptr, width * height);

	if (NUM_CHANNELS != 3 && colors_precomp == nullptr)
	{
		throw std::runtime_error("For non-RGB, provide precomputed Gaussian colors!");
	}

	// Run preprocessing per-Gaussian (transformation, bounding, conversion of SHs to RGB)
	FORWARD::preprocess(
		P, D, M,
		means3D,
		(glm::vec3*)scales,
		scale_modifier,
		(glm::vec4*)rotations,
		opacities,
		shs,
		geomState.clamped,
		cov3D_precomp,
		colors_precomp,
		viewmatrix, projmatrix,
		(glm::vec3*)cam_pos,
		width, height,
		focal_x, focal_y,
		tan_fovx, tan_fovy,
		radii,
		geomState.means2D,
		geomState.depths,
		geomState.cov3D,
		geomState.rgb,
		geomState.conic_opacity,
		tile_grid,
		geomState.tiles_touched,
		prefiltered
	);

	// Compute prefix sum over full list of touched tile counts by Gaussians
	// E.g., [2, 3, 0, 2, 1] -> [2, 5, 5, 7, 8]
	cub::DeviceScan::InclusiveSum(geomState.scanning_space, geomState.scan_size,
		geomState.tiles_touched, geomState.point_offsets, P);

	// Retrieve total number of Gaussian instances to launch and resize aux buffers
	int num_rendered;
	CUDA_CHECK(cudaMemcpy(&num_rendered, geomState.point_offsets + P - 1, sizeof(int), cudaMemcpyDeviceToHost));

	int binning_chunk_size = required<BinningState>(num_rendered);
	char* binning_chunkptr = binningBuffer(binning_chunk_size);
	BinningState binningState = BinningState::fromChunk(binning_chunkptr, num_rendered);

	// For each instance to be rendered, produce adequate [ tile | depth ] key 
	// and corresponding dublicated Gaussian indices to be sorted
	duplicateWithKeys << <(P + 255) / 256, 256 >> > (
		P,
		geomState.means2D,
		geomState.depths,
		geomState.point_offsets,
		binningState.point_list_keys_unsorted,
		binningState.point_list_unsorted,
		radii,
		tile_grid
		);

	int bit = getHigherMsb(tile_grid.x * tile_grid.y);

	// Sort complete list of (duplicated) Gaussian indices by keys
	cub::DeviceRadixSort::SortPairs(
		binningState.list_sorting_space,
		binningState.sorting_size,
		binningState.point_list_keys_unsorted, binningState.point_list_keys,
		binningState.point_list_unsorted, binningState.point_list,
		num_rendered, 0, 32 + bit);

	CUDA_CHECK(cudaMemset(imgState.ranges, 0, tile_grid.x * tile_grid.y * sizeof(uint2)));

	// Identify start and end of per-tile workloads in sorted list
	if (num_rendered > 0)
		identifyTileRanges << <(num_rendered + 255) / 256, 256 >> > (
			num_rendered,
			binningState.point_list_keys,
			imgState.ranges
			);

	const float* feature_ptr = colors_precomp != nullptr ? colors_precomp : geomState.rgb;

	// Create transmittance cache for flow rendering
	GaussianHeaderState gaussianHeaderState;
	CacheState cacheState;

	allocateCache(
		P, tile_grid, block,
		imgState, binningState, geomState,
		gaussianHeaderBuffer, cacheBuffer,
		width, height,
		feature_ptr,
		background,
		geomState.depths,
		gaussianHeaderState,
		cacheState);

	// Let each tile blend its range of Gaussians independently in parallel
	FORWARD::renderCache(
		tile_grid, block,
		imgState.ranges,
		binningState.point_list,
		width, height, P,
		geomState.means2D,
		feature_ptr,
		geomState.conic_opacity,
		imgState.accum_alpha,
		imgState.n_contrib,
		background,
		geomState.depths,
		gaussianHeaderState.bbx_min,
		gaussianHeaderState.bbx_max,
		gaussianHeaderState.cache_offset,
		cacheState.t_value,
		cacheState.g_value);
}

// Produce necessary gradients for optimization, corresponding
// to forward render pass
void CudaRasterizer::Rasterizer::backward(
	const int P, int D, int M, int R,
	const float* background,
	const int width, int height,
	const float* means3D,
	const float* shs,
	const float* colors_precomp,
	const float* scales,
	const float scale_modifier,
	const float* rotations,
	const float* cov3D_precomp,
	const float* viewmatrix,
	const float* projmatrix,
	const float* campos,
	const float tan_fovx, float tan_fovy,
	const int* radii,
	char* geom_buffer,
	char* binning_buffer,
	char* img_buffer,
	const float* dL_dpix,
	float* dL_dmean2D,
	float* dL_dconic,
	float* dL_dopacity,
	float* dL_dcolor,
	float* dL_dmean3D,
	float* dL_dcov3D,
	float* dL_dsh,
	float* dL_dscale,
	float* dL_drot)
{
	GeometryState geomState = GeometryState::fromChunk(geom_buffer, P);
	BinningState binningState = BinningState::fromChunk(binning_buffer, R);
	ImageState imgState = ImageState::fromChunk(img_buffer, width * height);

	if (radii == nullptr)
	{
		radii = geomState.internal_radii;
	}

	const float focal_y = height / (2.0f * tan_fovy);
	const float focal_x = width / (2.0f * tan_fovx);

	const dim3 tile_grid((width + BLOCK_X - 1) / BLOCK_X, (height + BLOCK_Y - 1) / BLOCK_Y, 1);
	const dim3 block(BLOCK_X, BLOCK_Y, 1);

	// Compute loss gradients w.r.t. 2D mean position, conic matrix,
	// opacity and RGB of Gaussians from per-pixel loss gradients.
	// If we were given precomputed colors and not SHs, use them.
	const float* color_ptr = (colors_precomp != nullptr) ? colors_precomp : geomState.rgb;
	BACKWARD::render(
		tile_grid,
		block,
		imgState.ranges,
		binningState.point_list,
		width, height,
		background,
		geomState.means2D,
		geomState.conic_opacity,
		color_ptr,
		imgState.accum_alpha,
		imgState.n_contrib,
		dL_dpix,
		(float3*)dL_dmean2D,
		(float4*)dL_dconic,
		dL_dopacity,
		dL_dcolor);

	// Take care of the rest of preprocessing. Was the precomputed covariance
	// given to us or a scales/rot pair? If precomputed, pass that. If not,
	// use the one we computed ourselves.
	const float* cov3D_ptr = (cov3D_precomp != nullptr) ? cov3D_precomp : geomState.cov3D;
	BACKWARD::preprocess(P, D, M,
		(float3*)means3D,
		radii,
		shs,
		geomState.clamped,
		(glm::vec3*)scales,
		(glm::vec4*)rotations,
		scale_modifier,
		cov3D_ptr,
		viewmatrix,
		projmatrix,
		focal_x, focal_y,
		tan_fovx, tan_fovy,
		(glm::vec3*)campos,
		(float3*)dL_dmean2D,
		dL_dconic,
		(glm::vec3*)dL_dmean3D,
		dL_dcolor,
		dL_dcov3D,
		dL_dsh,
		(glm::vec3*)dL_dscale,
		(glm::vec4*)dL_drot);
}

<<<<<<< HEAD
// Create a cache of transmittance and Gaussian function values per pixel.
void CudaRasterizer::Rasterizer::createCache(
	std::function<char* (size_t)> geometryBuffer,
	std::function<char* (size_t)> binningBuffer,
	std::function<char* (size_t)> imageBuffer,
	std::function<char* (size_t)> gaussianHeaderBuffer,
	std::function<char* (size_t)> cacheBuffer,
	const int P, int D, int M,
	const float* background,
	const int width, int height,
	const float* means3D,
	const float* shs,
	const float* colors_precomp,
	const float* opacities,
	const float* scales,
	const float scale_modifier,
	const float* rotations,
	const float* cov3D_precomp,
	const float* viewmatrix,
	const float* projmatrix,
	const float* cam_pos,
	const float tan_fovx, float tan_fovy,
	const bool prefiltered,
	int* radii)
{

	const float focal_y = height / (2.0f * tan_fovy);
	const float focal_x = width / (2.0f * tan_fovx);

	size_t chunk_size = required<GeometryState>(P);
	char* chunkptr = geometryBuffer(chunk_size);
	GeometryState geomState = GeometryState::fromChunk(chunkptr, P);

	if (radii == nullptr)
	{
		radii = geomState.internal_radii;
	}

	dim3 tile_grid((width + BLOCK_X - 1) / BLOCK_X, (height + BLOCK_Y - 1) / BLOCK_Y, 1);
	dim3 block(BLOCK_X, BLOCK_Y, 1);

	// Dynamically resize image-based auxiliary buffers during training
	int img_chunk_size = required<ImageState>(width * height);
	char* img_chunkptr = imageBuffer(img_chunk_size);
	ImageState imgState = ImageState::fromChunk(img_chunkptr, width * height);

	if (NUM_CHANNELS != 3 && colors_precomp == nullptr)
	{
		throw std::runtime_error("For non-RGB, provide precomputed Gaussian colors!");
	}

	// Run preprocessing per-Gaussian (transformation, bounding, conversion of SHs to RGB)
	FORWARD::preprocess(
		P, D, M,
		means3D,
		(glm::vec3*)scales,
		scale_modifier,
		(glm::vec4*)rotations,
		opacities,
		shs,
		geomState.clamped,
		cov3D_precomp,
		colors_precomp,
		viewmatrix, projmatrix,
		(glm::vec3*)cam_pos,
		width, height,
		focal_x, focal_y,
		tan_fovx, tan_fovy,
		radii,
		geomState.means2D,
		geomState.depths,
		geomState.cov3D,
		geomState.rgb,
		geomState.conic_opacity,
		geomState.bbx_min,
		geomState.bbx_max,
		tile_grid,
		geomState.tiles_touched,
		prefiltered
	);

	// Compute prefix sum over full list of touched tile counts by Gaussians
	// E.g., [2, 3, 0, 2, 1] -> [2, 5, 5, 7, 8]
	cub::DeviceScan::InclusiveSum(geomState.scanning_space, geomState.scan_size,
		geomState.tiles_touched, geomState.point_offsets, P);

	// Retrieve total number of Gaussian instances to launch and resize aux buffers
	int num_rendered;
	CUDA_CHECK(cudaMemcpy(&num_rendered, geomState.point_offsets + P - 1, sizeof(int), cudaMemcpyDeviceToHost));

	int binning_chunk_size = required<BinningState>(num_rendered);
	char* binning_chunkptr = binningBuffer(binning_chunk_size);
	BinningState binningState = BinningState::fromChunk(binning_chunkptr, num_rendered);

	// For each instance to be rendered, produce adequate [ tile | depth ] key 
	// and corresponding dublicated Gaussian indices to be sorted
	duplicateWithKeys << <(P + 255) / 256, 256 >> > (
		P,
		geomState.means2D,
		geomState.depths,
		geomState.point_offsets,
		binningState.point_list_keys_unsorted,
		binningState.point_list_unsorted,
		radii,
		tile_grid
		);

	int bit = getHigherMsb(tile_grid.x * tile_grid.y);

	// Sort complete list of (duplicated) Gaussian indices by keys
	cub::DeviceRadixSort::SortPairs(
		binningState.list_sorting_space,
		binningState.sorting_size,
		binningState.point_list_keys_unsorted, binningState.point_list_keys,
		binningState.point_list_unsorted, binningState.point_list,
		num_rendered, 0, 32 + bit);

	CUDA_CHECK(cudaMemset(imgState.ranges, 0, tile_grid.x * tile_grid.y * sizeof(uint2)));

	// Identify start and end of per-tile workloads in sorted list
	if (num_rendered > 0)
		identifyTileRanges << <(num_rendered + 255) / 256, 256 >> > (
			num_rendered,
			binningState.point_list_keys,
			imgState.ranges
			);

	const float* feature_ptr = colors_precomp != nullptr ? colors_precomp : geomState.rgb;

	// Create transmittance cache for flow rendering
	GaussianHeaderState gaussianHeaderState;
	CacheState cacheState;

	CudaRasterizer::allocateCache(
		P, tile_grid, block,
		imgState, binningState, geomState,
		gaussianHeaderBuffer, cacheBuffer,
		width, height,
		feature_ptr,
		background,
		geomState.depths,
		gaussianHeaderState,
		cacheState);

	// Let each tile blend its range of Gaussians independently in parallel
	FORWARD::renderCache(
		tile_grid, block,
		imgState.ranges,
		binningState.point_list,
		width, height, P,
		geomState.means2D,
		feature_ptr,
		geomState.conic_opacity,
		imgState.accum_alpha,
		imgState.n_contrib,
		background,
		geomState.depths,
		gaussianHeaderState.bbx_min,
		gaussianHeaderState.bbx_max,
		gaussianHeaderState.cache_offset,
		cacheState.t_value,
		cacheState.g_value);
}

void computeSumCUDA(uint32_t P, 
	const uint64_t* __restrict__ counts, 
	uint64_t* __restrict__ sum)
{
	void* d_temp_storage = nullptr;
	size_t temp_storage_bytes = 0;

	// Get the size of the temporary storage needed for the scan
	cub::DeviceReduce::Sum(
		d_temp_storage, temp_storage_bytes,
		counts, sum, P
	);

	if (temp_storage_bytes > 0)
	{
		CUDA_CHECK(cudaMalloc(&d_temp_storage, temp_storage_bytes));
	}

	// Perform the reduction
	cub::DeviceReduce::Sum(
		d_temp_storage, temp_storage_bytes,
		counts, sum, P
	);

	// Free the temporary storage
	if (d_temp_storage != nullptr)
	{
		CUDA_CHECK(cudaFree(d_temp_storage));
	}
}

void computePrefixSumCUDA(
	uint64_t* __restrict__ counts,
	uint64_t* __restrict__ offsets,
	uint32_t P)
{
	void* d_temp_storage = nullptr;
	size_t temp_storage_bytes = 0;

	// Get the size of the temporary storage needed for the scan
	cub::DeviceScan::ExclusiveSum(
		d_temp_storage, temp_storage_bytes,
		counts, offsets, P
	);

	if (temp_storage_bytes > 0)
	{
		CUDA_CHECK(cudaMalloc(&d_temp_storage, temp_storage_bytes));
	}

	// Perform the prefix sum
	cub::DeviceScan::ExclusiveSum(
		d_temp_storage, temp_storage_bytes,
		counts, offsets, P
	);

	// Free the temporary storage
	if (d_temp_storage != nullptr)
	{
		CUDA_CHECK(cudaFree(d_temp_storage));
	}
}

void CudaRasterizer::allocateCache(
	int P, dim3 tile_grid, dim3 block,
	const ImageState& imgState,
	const BinningState& binningState,
	const GeometryState& geomState,
	std::function<char* (size_t)> gaussianHeaderBuffer,
	std::function<char* (size_t)> cacheBuffer,
	const int width, const int height,
	const float* feature_ptr,
	const float* bg_color,
	const float* depth,
	GaussianHeaderState& out_gaussianHeaderState,
	CacheState& out_cacheState	
)
{
	// Allocate temporary variables for computing the buffer sizes dynamically
	uint64_t* cache_counts_per_gaussian; // Number of T, G values per Gaussian
	uint64_t* cache_offsets; // Offsets computed from cache counts

	CUDA_CHECK(cudaMalloc((void**)&cache_counts_per_gaussian, P * sizeof(uint64_t)));
	CUDA_CHECK(cudaMalloc((void**)&cache_offsets, P * sizeof(uint64_t)));

	printf("Test1\n");

	FORWARD::computeCacheLayout(
		P, width, height,
		geomState.bbx_min,
		geomState.bbx_max,
		cache_counts_per_gaussian
	);

	printf("Test2\n");

	// Compute the total number of cache entries needed
	uint64_t total_cache_count = 0;
	uint64_t* d_total_cache_count;
	CUDA_CHECK(cudaMalloc((void**)&d_total_cache_count, sizeof(uint64_t)));
	computeSumCUDA(P, cache_counts_per_gaussian, d_total_cache_count);
	CUDA_CHECK(cudaMemcpy(&total_cache_count, d_total_cache_count, sizeof(uint64_t), cudaMemcpyDeviceToHost));
	CUDA_CHECK(cudaFree(d_total_cache_count));

	printf("Test3\n");

	// Compute prefix sum over gaussians
	computePrefixSumCUDA(cache_counts_per_gaussian, cache_offsets, P);

	printf("Test4\n");

	// Allocate data structure
	size_t gaussian_header_chunk_size = required<GaussianHeaderState>(P);
	char* gaussian_header_chunkptr = gaussianHeaderBuffer(gaussian_header_chunk_size);
	out_gaussianHeaderState = GaussianHeaderState::fromChunk(gaussian_header_chunkptr, P);

	size_t cache_chunk_size = required<CacheState>(total_cache_count);
	char* cache_chunkptr = cacheBuffer(cache_chunk_size);
	out_cacheState = CacheState::fromChunk(cache_chunkptr, total_cache_count);

	printf("Test5\n");

	cudaStream_t stream;
	CUDA_CHECK(cudaStreamCreate(&stream));

	CUDA_CHECK(cudaMemcpyAsync(
		out_gaussianHeaderState.bbx_min, geomState.bbx_min,
		P * sizeof(uint2), cudaMemcpyDeviceToDevice, stream));
	CUDA_CHECK(cudaMemcpyAsync(
		out_gaussianHeaderState.bbx_max, geomState.bbx_max,
		P * sizeof(uint2), cudaMemcpyDeviceToDevice, stream));
	CUDA_CHECK(cudaMemcpyAsync(
		out_gaussianHeaderState.cache_offset, cache_offsets,
		P * sizeof(uint64_t), cudaMemcpyDeviceToDevice, stream));
	CUDA_CHECK(cudaMemsetAsync(out_cacheState.t_value, 0, total_cache_count * sizeof(float), stream));
	CUDA_CHECK(cudaMemsetAsync(out_cacheState.g_value, 0, total_cache_count * sizeof(float), stream));

	CUDA_CHECK(cudaStreamSynchronize(stream));
	CUDA_CHECK(cudaStreamDestroy(stream));

	// Free temporary variables
	CUDA_CHECK(cudaFree(cache_counts_per_gaussian));
	CUDA_CHECK(cudaFree(cache_offsets));

	CUDA_CHECK(cudaDeviceSynchronize());

	uint2* h_bbx_min;
	uint2* h_bbx_max;
	uint64_t *h_cache_offsets;
	CUDA_CHECK(cudaMallocHost((void**)&h_cache_offsets, P * sizeof(uint64_t)));
	CUDA_CHECK(cudaMallocHost((void**)&h_bbx_min, P * sizeof(uint2)));
	CUDA_CHECK(cudaMallocHost((void**)&h_bbx_max, P * sizeof(uint2)));
	CUDA_CHECK(cudaMemcpy(h_cache_offsets, out_gaussianHeaderState.cache_offset, P * sizeof(uint64_t), cudaMemcpyDeviceToHost));
	CUDA_CHECK(cudaMemcpy(h_bbx_min, out_gaussianHeaderState.bbx_min, P * sizeof(uint2), cudaMemcpyDeviceToHost));
	CUDA_CHECK(cudaMemcpy(h_bbx_max, out_gaussianHeaderState.bbx_max, P * sizeof(uint2), cudaMemcpyDeviceToHost));

	printf("---------------------------------------------\n");
	printf("Cache layout for %d Gaussians:\n", P);
	printf("Total cache entries: %u\n", total_cache_count);
	printf("Cache size: %zu bytes\n", cache_chunk_size);
	printf("---------------------------------------------\n");

	// Iterate over all Gaussian headers
	for (int i = 0; i < 1000; i++)
	{
		// Compute the bounding box for the Gaussian
		uint2 bbx_min = h_bbx_min[i];
		uint2 bbx_max = h_bbx_max[i];	

		// Compute the cache offset for this Gaussian
		uint32_t cache_offset = h_cache_offsets[i];

		// Print the bounding box and cache offset
		printf("Gaussian %d: BBX Min: (%u, %u), BBX Max: (%u, %u), Cache Offset: %u\n",
			i, bbx_min.x, bbx_min.y,
			bbx_max.x, bbx_max.y, cache_offset);
	}

	CUDA_CHECK(cudaFreeHost(h_bbx_min));
	CUDA_CHECK(cudaFreeHost(h_bbx_max));
	CUDA_CHECK(cudaFreeHost(h_cache_offsets));
}

=======
>>>>>>> 7932273f
// Forward rendering procedure for differentiable rasterization
// of Gaussians.
int CudaRasterizer::FlowRasterizer::forward(
	std::function<char* (size_t)> geometryBuffer,
	std::function<char* (size_t)> flowBuffer,
	std::function<char* (size_t)> binningBuffer,
	std::function<char* (size_t)> imageBuffer,
	const int P, int D, int M,
	const float* background,
	const int width, int height,
	const float* means3D,
	const float* prev_means3D,
	const float* shs,
	const float* colors_precomp,
	const float* opacities,
	const float* prev_opacities,
	const float* scales,
	const float* prev_scales,
	const float scale_modifier,
	const float* rotations,
	const float* prev_rotations,
	const float* cov3D_precomp,
	const float* prev_cov3D_precomp,
	const float* viewmatrix,
	const float* projmatrix,
	const float* cam_pos,
	char* gaussianHeaderBuffer,
	const uint32_t gaussianHeaderBufferSize,
	char* cacheBuffer,
	const uint32_t cacheBufferSize,
	const float tan_fovx, float tan_fovy,
	const bool prefiltered,
	float* out_color,
	float* out_depth,
	float* out_flow,
	int* radii)
{
	const float focal_y = height / (2.0f * tan_fovy);
	const float focal_x = width / (2.0f * tan_fovx);

	size_t chunk_size = required<GeometryState>(P);
	char* chunkptr = geometryBuffer(chunk_size);
	GeometryState geomState = GeometryState::fromChunk(chunkptr, P);

	size_t flow_chunk_size = required<FlowState>(P);
	char* flow_chunkptr = flowBuffer(flow_chunk_size);
	FlowState flowState = FlowState::fromChunk(flow_chunkptr, P);

	if (radii == nullptr)
	{
		radii = geomState.internal_radii;
	}

	dim3 tile_grid((width + BLOCK_X - 1) / BLOCK_X, (height + BLOCK_Y - 1) / BLOCK_Y, 1);
	dim3 block(BLOCK_X, BLOCK_Y, 1);

	// Dynamically resize image-based auxiliary buffers during training
	int img_chunk_size = required<ImageState>(width * height);
	char* img_chunkptr = imageBuffer(img_chunk_size);
	ImageState imgState = ImageState::fromChunk(img_chunkptr, width * height);

	if (NUM_CHANNELS != 3 && colors_precomp == nullptr)
	{
		throw std::runtime_error("For non-RGB, provide precomputed Gaussian colors!");
	}

	// Run preprocessing per-Gaussian (transformation, bounding, conversion of SHs to RGB)
	FORWARD::FLOW::preprocess(
		P, D, M,
		means3D,
		prev_means3D,
		(glm::vec3*)scales,
		(glm::vec3*)prev_scales,
		scale_modifier,
		(glm::vec4*)rotations,
		(glm::vec4*)prev_rotations,
		opacities,
		prev_opacities,
		shs,
		geomState.clamped,
		cov3D_precomp,
		prev_cov3D_precomp,
		colors_precomp,
		viewmatrix, projmatrix,
		(glm::vec3*)cam_pos,
		width, height,
		focal_x, focal_y,
		tan_fovx, tan_fovy,
		radii,
		geomState.means2D,
		flowState.prev_means2D,
		geomState.depths,
		geomState.cov3D,
		geomState.rgb,
		geomState.conic_opacity,
		tile_grid,
		geomState.tiles_touched,
		flowState.prev_cov2D_opacity,
		flowState.sqrt_conic,
		flowState.prev_sqrt_cov2D,
		prefiltered
	);

	// Compute prefix sum over full list of touched tile counts by Gaussians
	// E.g., [2, 3, 0, 2, 1] -> [2, 5, 5, 7, 8]
	cub::DeviceScan::InclusiveSum(geomState.scanning_space, geomState.scan_size,
		geomState.tiles_touched, geomState.point_offsets, P);

	// Retrieve total number of Gaussian instances to launch and resize aux buffers
	int num_rendered;
	CUDA_CHECK(cudaMemcpy(&num_rendered, geomState.point_offsets + P - 1, sizeof(int), cudaMemcpyDeviceToHost));

	int binning_chunk_size = required<BinningState>(num_rendered);
	char* binning_chunkptr = binningBuffer(binning_chunk_size);
	BinningState binningState = BinningState::fromChunk(binning_chunkptr, num_rendered);

	// For each instance to be rendered, produce adequate [ tile | depth ] key 
	// and corresponding dublicated Gaussian indices to be sorted
	duplicateWithKeys << <(P + 255) / 256, 256 >> > (
		P,
		geomState.means2D,
		geomState.depths,
		geomState.point_offsets,
		binningState.point_list_keys_unsorted,
		binningState.point_list_unsorted,
		radii,
		tile_grid
		);

	int bit = getHigherMsb(tile_grid.x * tile_grid.y);

	// Sort complete list of (duplicated) Gaussian indices by keys
	cub::DeviceRadixSort::SortPairs(
		binningState.list_sorting_space,
		binningState.sorting_size,
		binningState.point_list_keys_unsorted, binningState.point_list_keys,
		binningState.point_list_unsorted, binningState.point_list,
		num_rendered, 0, 32 + bit);

	CUDA_CHECK(cudaMemset(imgState.ranges, 0, tile_grid.x * tile_grid.y * sizeof(uint2)));

	// Identify start and end of per-tile workloads in sorted list
	if (num_rendered > 0)
		identifyTileRanges << <(num_rendered + 255) / 256, 256 >> > (
			num_rendered,
			binningState.point_list_keys,
			imgState.ranges
			);


	// Cast the cache buffers to the appropriate types
	GaussianHeaderState gaussianHeaderState = GaussianHeaderState::fromChunk(
		gaussianHeaderBuffer, gaussianHeaderBufferSize);
	CacheState cacheState = CacheState::fromChunk(
		cacheBuffer, cacheBufferSize);

<<<<<<< HEAD
	CUDA_CHECK(cudaDeviceSynchronize());

=======
>>>>>>> 7932273f
	// Let each tile blend its range of Gaussians independently in parallel
	const float* feature_ptr = colors_precomp != nullptr ? colors_precomp : geomState.rgb;
	FORWARD::FLOW::render(
		tile_grid, block,
		imgState.ranges,
		binningState.point_list,
		P, width, height,
		geomState.means2D,
		flowState.prev_means2D,
		feature_ptr,
		geomState.conic_opacity,
		flowState.prev_cov2D_opacity,
		flowState.sqrt_conic,
		flowState.prev_sqrt_cov2D,
		imgState.accum_alpha,
		imgState.n_contrib,
		background,
		out_color,
		geomState.depths,
		out_depth,
		gaussianHeaderState.bbx_min,
		gaussianHeaderState.bbx_max,
		gaussianHeaderState.cache_offset,
		cacheState.t_value,
		cacheState.g_value,
		out_flow);

<<<<<<< HEAD
	CUDA_CHECK(cudaDeviceSynchronize());

=======
>>>>>>> 7932273f
	return num_rendered;
}<|MERGE_RESOLUTION|>--- conflicted
+++ resolved
@@ -317,13 +317,8 @@
 	FlowState flow;
 	obtain(chunk, flow.prev_means2D, P, 128);
 	obtain(chunk, flow.prev_cov2D_opacity, P, 128);
-<<<<<<< HEAD
 	obtain(chunk, flow.sqrt_conic, P, 128);
 	obtain(chunk, flow.prev_sqrt_cov2D, P, 128);
-=======
-	obtain(chunk, flow.sqrt_conic, P * 3, 128);
-	obtain(chunk, flow.prev_sqrt_cov2D, P * 3, 128);
->>>>>>> 7932273f
 	return flow;
 }
 
@@ -842,7 +837,6 @@
 		(glm::vec4*)dL_drot);
 }
 
-<<<<<<< HEAD
 // Create a cache of transmittance and Gaussian function values per pixel.
 void CudaRasterizer::Rasterizer::createCache(
 	std::function<char* (size_t)> geometryBuffer,
@@ -1190,8 +1184,6 @@
 	CUDA_CHECK(cudaFreeHost(h_cache_offsets));
 }
 
-=======
->>>>>>> 7932273f
 // Forward rendering procedure for differentiable rasterization
 // of Gaussians.
 int CudaRasterizer::FlowRasterizer::forward(
@@ -1348,11 +1340,8 @@
 	CacheState cacheState = CacheState::fromChunk(
 		cacheBuffer, cacheBufferSize);
 
-<<<<<<< HEAD
 	CUDA_CHECK(cudaDeviceSynchronize());
 
-=======
->>>>>>> 7932273f
 	// Let each tile blend its range of Gaussians independently in parallel
 	const float* feature_ptr = colors_precomp != nullptr ? colors_precomp : geomState.rgb;
 	FORWARD::FLOW::render(
@@ -1380,10 +1369,7 @@
 		cacheState.g_value,
 		out_flow);
 
-<<<<<<< HEAD
 	CUDA_CHECK(cudaDeviceSynchronize());
 
-=======
->>>>>>> 7932273f
 	return num_rendered;
 }