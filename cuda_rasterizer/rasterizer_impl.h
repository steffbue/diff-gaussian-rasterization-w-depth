/*
 * Copyright (C) 2023, Inria
 * GRAPHDECO research group, https://team.inria.fr/graphdeco
 * All rights reserved.
 *
 * This software is free for non-commercial, research and evaluation use 
 * under the terms of the LICENSE.md file.
 *
 * For inquiries contact  george.drettakis@inria.fr
 */

#pragma once

#include <iostream>
#include <vector>
#include "rasterizer.h"
#include <cuda_runtime_api.h>
#include <cstdint>

namespace CudaRasterizer
{
	template <typename T>
	static void obtain(char*& chunk, T*& ptr, std::size_t count, std::size_t alignment)
	{
		std::size_t offset = (reinterpret_cast<std::uintptr_t>(chunk) + alignment - 1) & ~(alignment - 1);
		ptr = reinterpret_cast<T*>(offset);
		chunk = reinterpret_cast<char*>(ptr + count);
	}

	struct GeometryState
	{
		size_t scan_size;
		float* depths;
		char* scanning_space;
		bool* clamped;
		int* internal_radii;
		float2* means2D;
		float* cov3D;
		float4* conic_opacity;
		float* rgb;
		uint32_t* point_offsets;
		uint32_t* tiles_touched;
		uint2* bbx_min;
		uint2* bbx_max;

		uint2* bbx_min;
		uint2* bbx_max;

		static GeometryState fromChunk(char*& chunk, size_t P);
	};

	struct FlowState
	{
		float2* prev_means2D;
		float4* prev_cov2D_opacity;
		float3* sqrt_conic;
		float3* prev_sqrt_cov2D;

		static FlowState fromChunk(char*& chunk, size_t P);
	};

	struct ImageState
	{
		uint2* ranges;
		uint32_t* n_contrib;
		float* accum_alpha;

		static ImageState fromChunk(char*& chunk, size_t N);
	};

	struct BinningState
	{
		size_t sorting_size;
		uint64_t* point_list_keys_unsorted;
		uint64_t* point_list_keys;
		uint32_t* point_list_unsorted;
		uint32_t* point_list;
		char* list_sorting_space;

		static BinningState fromChunk(char*& chunk, size_t P);
	};

<<<<<<< HEAD
=======
	struct GaussianOffsetState
	{
		uint32_t* offset;

		static GaussianOffsetState fromChunk(char*& chunk, size_t P);
	};

>>>>>>> 7932273f
	struct GaussianHeaderState
	{
		uint2* bbx_min;
		uint2* bbx_max;
<<<<<<< HEAD
		uint64_t* cache_offset;
=======
		uint32_t* cache_offset;
>>>>>>> 7932273f

		static GaussianHeaderState fromChunk(char*& chunk, size_t P);
	};

	struct CacheState
	{
		float* t_value;
		float* g_value;

<<<<<<< HEAD
		static CacheState fromChunk(char*& chunk, size_t N);
=======
		static CacheState fromChunk(char*& chunk, size_t P);
>>>>>>> 7932273f
	};

	template<typename T> 
	size_t required(size_t P)
	{
		char* size = nullptr;
		T::fromChunk(size, P);
		return ((size_t)size) + 128;
	}

	void allocateCache(
		int P, dim3 tile_grid, dim3 block,
		const ImageState& imgState,
		const BinningState& binningState,
		const GeometryState& geomState,
		std::function<char* (size_t)> gaussianHeaderBuffer,
		std::function<char* (size_t)> cacheBuffer,
		const int width, const int height,
		const float* feature_ptr,
		const float* bg_color,
		const float* depth,
		GaussianHeaderState& out_gaussianHeaderState,
		CacheState& out_cacheState
	);
};<|MERGE_RESOLUTION|>--- conflicted
+++ resolved
@@ -80,25 +80,11 @@
 		static BinningState fromChunk(char*& chunk, size_t P);
 	};
 
-<<<<<<< HEAD
-=======
-	struct GaussianOffsetState
-	{
-		uint32_t* offset;
-
-		static GaussianOffsetState fromChunk(char*& chunk, size_t P);
-	};
-
->>>>>>> 7932273f
 	struct GaussianHeaderState
 	{
 		uint2* bbx_min;
 		uint2* bbx_max;
-<<<<<<< HEAD
 		uint64_t* cache_offset;
-=======
-		uint32_t* cache_offset;
->>>>>>> 7932273f
 
 		static GaussianHeaderState fromChunk(char*& chunk, size_t P);
 	};
@@ -108,11 +94,7 @@
 		float* t_value;
 		float* g_value;
 
-<<<<<<< HEAD
 		static CacheState fromChunk(char*& chunk, size_t N);
-=======
-		static CacheState fromChunk(char*& chunk, size_t P);
->>>>>>> 7932273f
 	};
 
 	template<typename T> 
