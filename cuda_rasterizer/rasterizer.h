/*
 * Copyright (C) 2023, Inria
 * GRAPHDECO research group, https://team.inria.fr/graphdeco
 * All rights reserved.
 *
 * This software is free for non-commercial, research and evaluation use 
 * under the terms of the LICENSE.md file.
 *
 * For inquiries contact  george.drettakis@inria.fr
 */

#ifndef CUDA_RASTERIZER_H_INCLUDED
#define CUDA_RASTERIZER_H_INCLUDED

#include <vector>
#include <cstdint>
#include <functional>
#include <cstdint>

namespace CudaRasterizer
{
	class Rasterizer
	{
	public:

		static void markVisible(
			int P,
			float* means3D,
			float* viewmatrix,
			float* projmatrix,
			bool* present);

		static int forward(
			std::function<char* (size_t)> geometryBuffer,
			std::function<char* (size_t)> binningBuffer,
			std::function<char* (size_t)> imageBuffer,
			const int P, int D, int M,
			const float* background,
			const int width, int height,
			const float* means3D,
			const float* shs,
			const float* colors_precomp,
			const float* opacities,
			const float* scales,
			const float scale_modifier,
			const float* rotations,
			const float* cov3D_precomp,
			const float* viewmatrix,
			const float* projmatrix,
			const float* cam_pos,
			const float tan_fovx, float tan_fovy,
			const bool prefiltered,
			float* out_color,
			float* out_depth,
			int* radii = nullptr);

		static void backward(
			const int P, int D, int M, int R,
			const float* background,
			const int width, int height,
			const float* means3D,
			const float* shs,
			const float* colors_precomp,
			const float* scales,
			const float scale_modifier,
			const float* rotations,
			const float* cov3D_precomp,
			const float* viewmatrix,
			const float* projmatrix,
			const float* campos,
			const float tan_fovx, float tan_fovy,
			const int* radii,
			char* geom_buffer,
			char* binning_buffer,
			char* image_buffer,
			const float* dL_dpix,
			float* dL_dmean2D,
			float* dL_dconic,
			float* dL_dopacity,
			float* dL_dcolor,
			float* dL_dmean3D,
			float* dL_dcov3D,
			float* dL_dsh,
			float* dL_dscale,
			float* dL_drot);

		static void createCache(
			std::function<char* (size_t)> geometryBuffer,
			std::function<char* (size_t)> binningBuffer,
			std::function<char* (size_t)> imageBuffer,
			std::function<char* (size_t)> gaussianHeaderBuffer,
			std::function<char* (size_t)> cacheBuffer,
			const int P, int D, int M,
			const float* background,
			const int width, int height,
			const float* means3D,
			const float* shs,
			const float* colors_precomp,
			const float* opacities,
			const float* scales,
			const float scale_modifier,
			const float* rotations,
			const float* cov3D_precomp,
			const float* viewmatrix,
			const float* projmatrix,
			const float* cam_pos,
			const float tan_fovx, float tan_fovy,
			const bool prefiltered,
			int* radii = nullptr);
	};

	class FlowRasterizer
	{
	public:
<<<<<<< HEAD
=======

		static void markVisible(
			int P,
			float* means3D,
			float* viewmatrix,
			float* projmatrix,
			bool* present);

>>>>>>> 7932273f
		static int forward(
			std::function<char* (size_t)> geometryBuffer,
			std::function<char* (size_t)> flowBuffer,
			std::function<char* (size_t)> binningBuffer,
			std::function<char* (size_t)> imageBuffer,
			const int P, int D, int M,
			const float* background,
			const int width, int height,
			const float* means3D,
			const float* prev_means3D,
			const float* shs,
			const float* colors_precomp,
			const float* opacities,
			const float* prev_opacities,
			const float* scales,
			const float* prev_scales,
			const float scale_modifier,
			const float* rotations,
			const float* prev_rotations,
			const float* cov3D_precomp,
			const float* prev_cov3D_precomp,
			const float* viewmatrix,
			const float* projmatrix,
			const float* cam_pos,
			char* gaussianHeaderBuffer,
			const uint32_t gaussianHeaderBufferSize,
			char* cacheBuffer,
			const uint32_t cacheBufferSize,
			const float tan_fovx, float tan_fovy,
			const bool prefiltered,
			float* out_color,
			float* out_depth,
			float* out_flow,
			int* radii = nullptr);
<<<<<<< HEAD
=======

		static void backward(
			const int P, int D, int M, int R,
			const float* background,
			const int width, int height,
			const float* means3D,
			const float* shs,
			const float* colors_precomp,
			const float* scales,
			const float scale_modifier,
			const float* rotations,
			const float* cov3D_precomp,
			const float* viewmatrix,
			const float* projmatrix,
			const float* campos,
			const float tan_fovx, float tan_fovy,
			const int* radii,
			char* geom_buffer,
			char* binning_buffer,
			char* image_buffer,
			const float* dL_dpix,
			float* dL_dmean2D,
			float* dL_dconic,
			float* dL_dopacity,
			float* dL_dcolor,
			float* dL_dmean3D,
			float* dL_dcov3D,
			float* dL_dsh,
			float* dL_dscale,
			float* dL_drot);
>>>>>>> 7932273f
	};
};

#endif<|MERGE_RESOLUTION|>--- conflicted
+++ resolved
@@ -112,17 +112,6 @@
 	class FlowRasterizer
 	{
 	public:
-<<<<<<< HEAD
-=======
-
-		static void markVisible(
-			int P,
-			float* means3D,
-			float* viewmatrix,
-			float* projmatrix,
-			bool* present);
-
->>>>>>> 7932273f
 		static int forward(
 			std::function<char* (size_t)> geometryBuffer,
 			std::function<char* (size_t)> flowBuffer,
@@ -157,39 +146,6 @@
 			float* out_depth,
 			float* out_flow,
 			int* radii = nullptr);
-<<<<<<< HEAD
-=======
-
-		static void backward(
-			const int P, int D, int M, int R,
-			const float* background,
-			const int width, int height,
-			const float* means3D,
-			const float* shs,
-			const float* colors_precomp,
-			const float* scales,
-			const float scale_modifier,
-			const float* rotations,
-			const float* cov3D_precomp,
-			const float* viewmatrix,
-			const float* projmatrix,
-			const float* campos,
-			const float tan_fovx, float tan_fovy,
-			const int* radii,
-			char* geom_buffer,
-			char* binning_buffer,
-			char* image_buffer,
-			const float* dL_dpix,
-			float* dL_dmean2D,
-			float* dL_dconic,
-			float* dL_dopacity,
-			float* dL_dcolor,
-			float* dL_dmean3D,
-			float* dL_dcov3D,
-			float* dL_dsh,
-			float* dL_dscale,
-			float* dL_drot);
->>>>>>> 7932273f
 	};
 };
 
